#include <hdl_graph_slam/graph_slam.hpp>

#include <boost/format.hpp>
#include <g2o/stuff/macros.h>
#include <g2o/core/factory.h>
#include <g2o/core/block_solver.h>
#include <g2o/core/linear_solver.h>
#include <g2o/core/sparse_optimizer.h>
#include <g2o/core/robust_kernel_factory.h>
#include <g2o/core/optimization_algorithm_factory.h>
#include <g2o/solvers/pcg/linear_solver_pcg.h>
#include <g2o/types/slam3d/types_slam3d.h>
#include <g2o/types/slam3d/edge_se3_pointxyz.h>
#include <g2o/types/slam3d_addons/types_slam3d_addons.h>
#include <g2o/edge_se3_plane.hpp>
#include <g2o/edge_se3_priorxy.hpp>
#include <g2o/edge_se3_priorxyz.hpp>
#include <g2o/edge_se3_priorvec.hpp>
#include <g2o/edge_se3_priorquat.hpp>
#include <g2o/edge_plane_parallel.hpp>
#include <g2o/robust_kernel_io.hpp>

G2O_USE_OPTIMIZATION_LIBRARY(pcg)
G2O_USE_OPTIMIZATION_LIBRARY(cholmod)
G2O_USE_OPTIMIZATION_LIBRARY(csparse)

namespace g2o {
  G2O_REGISTER_TYPE(EDGE_SE3_PLANE, EdgeSE3Plane)
  G2O_REGISTER_TYPE(EDGE_SE3_PRIORXY, EdgeSE3PriorXY)
  G2O_REGISTER_TYPE(EDGE_SE3_PRIORXYZ, EdgeSE3PriorXYZ)
  G2O_REGISTER_TYPE(EDGE_SE3_PRIORVEC, EdgeSE3PriorVec)
  G2O_REGISTER_TYPE(EDGE_SE3_PRIORQUAT, EdgeSE3PriorQuat)
  G2O_REGISTER_TYPE(EDGE_PLANE_PARALLEL, EdgePlaneParallel)
}

namespace hdl_graph_slam {

/**
 * @brief constructor
 */
GraphSLAM::GraphSLAM(const std::string& solver_type) {
  graph.reset(new g2o::SparseOptimizer());
  g2o::SparseOptimizer* graph = dynamic_cast<g2o::SparseOptimizer*>(this->graph.get());

  std::cout << "construct solver... " << std::endl;
  g2o::OptimizationAlgorithmFactory* solver_factory = g2o::OptimizationAlgorithmFactory::instance();
  g2o::OptimizationAlgorithmProperty solver_property;
  g2o::OptimizationAlgorithm* solver = solver_factory->construct(solver_type, solver_property);
  graph->setAlgorithm(solver);

  if (!graph->solver()) {
    std::cerr << std::endl;
    std::cerr << "error : failed to allocate solver!!" << std::endl;
    solver_factory->listSolvers(std::cerr);
    std::cerr << "-------------" << std::endl;
    std::cin.ignore(1);
    return;
  }
  std::cout << "done" << std::endl;

  robust_kernel_factory = g2o::RobustKernelFactory::instance();
}

/**
 * @brief destructor
 */
GraphSLAM::~GraphSLAM() {
  graph.reset();
}

int GraphSLAM::num_vertices() const { return graph->vertices().size(); }
int GraphSLAM::num_edges() const { return graph->edges().size(); }

g2o::VertexSE3* GraphSLAM::add_se3_node(const Eigen::Isometry3d& pose) {
  g2o::VertexSE3* vertex(new g2o::VertexSE3());
  vertex->setId(static_cast<int>(graph->vertices().size()));
  vertex->setEstimate(pose);
  graph->addVertex(vertex);

  return vertex;
}

g2o::VertexPlane* GraphSLAM::add_plane_node(const Eigen::Vector4d& plane_coeffs) {
  g2o::VertexPlane* vertex(new g2o::VertexPlane());
  vertex->setId(static_cast<int>(graph->vertices().size()));
  vertex->setEstimate(plane_coeffs);
  graph->addVertex(vertex);

  return vertex;
}

g2o::VertexPointXYZ* GraphSLAM::add_point_xyz_node(const Eigen::Vector3d& xyz) {
  g2o::VertexPointXYZ* vertex(new g2o::VertexPointXYZ());
  vertex->setId(static_cast<int>(graph->vertices().size()));
  vertex->setEstimate(xyz);
  graph->addVertex(vertex);

  return vertex;
}

g2o::EdgeSE3* GraphSLAM::add_se3_edge(g2o::VertexSE3* v1, g2o::VertexSE3* v2, const Eigen::Isometry3d& relative_pose, const Eigen::MatrixXd& information_matrix) {
  g2o::EdgeSE3* edge(new g2o::EdgeSE3());
  edge->setMeasurement(relative_pose);
  edge->setInformation(information_matrix);
  edge->vertices()[0] = v1;
  edge->vertices()[1] = v2;
  graph->addEdge(edge);

  return edge;
}

g2o::EdgeSE3Plane* GraphSLAM::add_se3_plane_edge(g2o::VertexSE3* v_se3, g2o::VertexPlane* v_plane, const Eigen::Vector4d& plane_coeffs, const Eigen::MatrixXd& information_matrix) {
  g2o::EdgeSE3Plane* edge(new g2o::EdgeSE3Plane());
  edge->setMeasurement(plane_coeffs);
  edge->setInformation(information_matrix);
  edge->vertices()[0] = v_se3;
  edge->vertices()[1] = v_plane;
  graph->addEdge(edge);

  return edge;
}

g2o::EdgeSE3PointXYZ* GraphSLAM::add_se3_point_xyz_edge(g2o::VertexSE3* v_se3, g2o::VertexPointXYZ* v_xyz, const Eigen::Vector3d& xyz, const Eigen::MatrixXd& information_matrix) {
  g2o::EdgeSE3PointXYZ* edge(new g2o::EdgeSE3PointXYZ());
  edge->setMeasurement(xyz);
  edge->setInformation(information_matrix);
  edge->vertices()[0] = v_se3;
  edge->vertices()[1] = v_xyz;
  graph->addEdge(edge);

  return edge;
}

g2o::EdgeSE3PriorXY* GraphSLAM::add_se3_prior_xy_edge(g2o::VertexSE3* v_se3, const Eigen::Vector2d& xy, const Eigen::MatrixXd& information_matrix) {
  g2o::EdgeSE3PriorXY* edge(new g2o::EdgeSE3PriorXY());
  edge->setMeasurement(xy);
  edge->setInformation(information_matrix);
  edge->vertices()[0] = v_se3;
  graph->addEdge(edge);

  return edge;
}

g2o::EdgeSE3PriorXYZ* GraphSLAM::add_se3_prior_xyz_edge(g2o::VertexSE3* v_se3, const Eigen::Vector3d& xyz, const Eigen::MatrixXd& information_matrix) {
  g2o::EdgeSE3PriorXYZ* edge(new g2o::EdgeSE3PriorXYZ());
  edge->setMeasurement(xyz);
  edge->setInformation(information_matrix);
  edge->vertices()[0] = v_se3;
  graph->addEdge(edge);

  return edge;
}

g2o::EdgeSE3PriorVec* GraphSLAM::add_se3_prior_vec_edge(g2o::VertexSE3* v_se3, const Eigen::Vector3d& direction, const Eigen::Vector3d& measurement, const Eigen::MatrixXd& information_matrix) {
  Eigen::Matrix<double, 6, 1> m;
  m.head<3>() = direction;
  m.tail<3>() = measurement;

  g2o::EdgeSE3PriorVec* edge(new g2o::EdgeSE3PriorVec());
  edge->setMeasurement(m);
  edge->setInformation(information_matrix);
  edge->vertices()[0] = v_se3;
  graph->addEdge(edge);

  return edge;
}

g2o::EdgeSE3PriorQuat* GraphSLAM::add_se3_prior_quat_edge(g2o::VertexSE3* v_se3, const Eigen::Quaterniond& quat, const Eigen::MatrixXd& information_matrix) {
  g2o::EdgeSE3PriorQuat* edge(new g2o::EdgeSE3PriorQuat());
  edge->setMeasurement(quat);
  edge->setInformation(information_matrix);
  edge->vertices()[0] = v_se3;
  graph->addEdge(edge);

  return edge;
}

g2o::EdgePlane* GraphSLAM::add_plane_edge(g2o::VertexPlane* v_plane1, g2o::VertexPlane* v_plane2, const Eigen::Vector4d& measurement, const Eigen::Matrix4d& information) {
    g2o::EdgePlane* edge(new g2o::EdgePlane());
    edge->setMeasurement(measurement);
    edge->setInformation(information);
    edge->vertices()[0] = v_plane1;
    edge->vertices()[1] = v_plane2;
    graph->addEdge(edge);

    return edge;
}

g2o::EdgePlaneParallel* GraphSLAM::add_plane_parallel_edge(g2o::VertexPlane* v_plane1, g2o::VertexPlane* v_plane2, const Eigen::Vector3d& measurement, const Eigen::Matrix3d& information) {
    g2o::EdgePlaneParallel* edge(new g2o::EdgePlaneParallel());
    edge->setMeasurement(measurement);
    edge->setInformation(information);
    edge->vertices()[0] = v_plane1;
    edge->vertices()[1] = v_plane2;
    graph->addEdge(edge);

    return edge;
}


void GraphSLAM::add_robust_kernel(g2o::HyperGraph::Edge* edge, const std::string& kernel_type, double kernel_size) {
  if(kernel_type == "NONE") {
    return;
  }

  g2o::RobustKernel* kernel = robust_kernel_factory->construct(kernel_type);
  if(kernel == nullptr) {
    std::cerr << "warning : invalid robust kernel type: " << kernel_type << std::endl;
    return;
  }

  kernel->setDelta(kernel_size);

  g2o::OptimizableGraph::Edge* edge_ = dynamic_cast<g2o::OptimizableGraph::Edge*>(edge);
  edge_->setRobustKernel(kernel);
}

<<<<<<< HEAD
int GraphSLAM::optimize(int num_iterations) {
=======
void GraphSLAM::optimize(int num_iterations) {
  g2o::SparseOptimizer* graph = dynamic_cast<g2o::SparseOptimizer*>(this->graph.get());

>>>>>>> 39224824
  if(graph->edges().size() < 10) {
    return -1;
  }

  std::cout << std::endl;
  std::cout << "--- pose graph optimization ---" << std::endl;
  std::cout << "nodes: " << graph->vertices().size() << "   edges: " << graph->edges().size() << std::endl;
  std::cout << "optimizing... " << std::flush;

  std::cout << "init" << std::endl;
  graph->initializeOptimization();
  graph->setVerbose(true);

  std::cout << "chi2" << std::endl;
  double chi2 = graph->chi2();

  std::cout << "optimize!!" << std::endl;
  auto t1 = ros::WallTime::now();
  int iterations = graph->optimize(num_iterations);

  auto t2 = ros::WallTime::now();
  std::cout << "done" << std::endl;
  std::cout << "iterations: " << iterations << " / " << num_iterations << std::endl;
  std::cout << "chi2: (before)" << chi2 << " -> (after)" << graph->chi2() << std::endl;
  std::cout << "time: " << boost::format("%.3f") % (t2 - t1).toSec() << "[sec]" << std::endl;

  return iterations;
}

void GraphSLAM::save(const std::string& filename) {
  g2o::SparseOptimizer* graph = dynamic_cast<g2o::SparseOptimizer*>(this->graph.get());

  std::ofstream ofs(filename);
  graph->save(ofs);

  g2o::save_robust_kernels(filename + ".kernels", graph);
}

bool GraphSLAM::load(const std::string& filename) {
    std::cout << "loading pose graph..." << std::endl;
    g2o::SparseOptimizer* graph = dynamic_cast<g2o::SparseOptimizer*>(this->graph.get());

    std::ifstream ifs(filename);
    if(!graph->load(ifs, true)) {
        return false;
    }

    std::cout << "nodes  : " << graph->vertices().size() << std::endl;
    std::cout << "edges  : " << graph->edges().size() << std::endl;

    if(!g2o::load_robust_kernels(filename + ".kernels", graph)) {
        return false;
    }

    return true;
}

}<|MERGE_RESOLUTION|>--- conflicted
+++ resolved
@@ -215,13 +215,8 @@
   edge_->setRobustKernel(kernel);
 }
 
-<<<<<<< HEAD
 int GraphSLAM::optimize(int num_iterations) {
-=======
-void GraphSLAM::optimize(int num_iterations) {
   g2o::SparseOptimizer* graph = dynamic_cast<g2o::SparseOptimizer*>(this->graph.get());
-
->>>>>>> 39224824
   if(graph->edges().size() < 10) {
     return -1;
   }
